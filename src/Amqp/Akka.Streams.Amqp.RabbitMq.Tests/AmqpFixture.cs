--- conflicted
+++ resolved
@@ -71,11 +71,7 @@
             }
         }
 
-<<<<<<< HEAD
         protected string ImageTag
-=======
-        protected string Tag
->>>>>>> e785759e
         {
             get
             {
@@ -91,11 +87,7 @@
             }
         }
 
-<<<<<<< HEAD
         protected string AmpqImageName => $"{ImageName}:{ImageTag}";
-=======
-        protected string AmqpImageName => $"{ImageName}:{Tag}";
->>>>>>> e785759e
 
         private bool? _useDocker = null;
         public bool UseDockerContainer
@@ -173,7 +165,6 @@
 
             var images = await Client.Images.ListImagesAsync(new ImagesListParameters
             {
-<<<<<<< HEAD
                 Filters = new Dictionary<string, IDictionary<string, bool>>()
                 {
                     ["reference"] = new Dictionary<string, bool>()
@@ -185,23 +176,6 @@
             if (images.Count == 0)
                 await Client.Images.CreateImageAsync(
                     new ImagesCreateParameters { FromImage = ImageName, Tag = ImageTag }, null,
-=======
-                Filters = new Dictionary<string, IDictionary<string, bool>>
-                {
-                    {
-                        "reference",
-                        new Dictionary<string, bool>
-                        {
-                            {AmqpImageName, true}
-                        }
-                    }
-                }
-            });
-
-            if (images.Count == 0)
-                await Client.Images.CreateImageAsync(
-                    new ImagesCreateParameters { FromImage = ImageName, Tag = Tag }, null,
->>>>>>> e785759e
                     new Progress<JSONMessage>(message =>
                     {
                         Console.WriteLine(!string.IsNullOrEmpty(message.ErrorMessage)
@@ -226,11 +200,7 @@
             // create the container
             await Client.Containers.CreateContainerAsync(new CreateContainerParameters
             {
-<<<<<<< HEAD
-                Image = $"{ImageName}:{ImageTag}",
-=======
                 Image = AmqpImageName,
->>>>>>> e785759e
                 Name = AqmpContainerName,
                 Tty = true,
                 ExposedPorts = exposedPorts,
